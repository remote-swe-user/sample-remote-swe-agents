--- conflicted
+++ resolved
@@ -1,65 +1,570 @@
 // Jest Snapshot v1, https://goo.gl/fbAQLP
 
 exports[`Snapshot test 1`] = `
-Object {
+{
   "Description": "Remote SWE Agents stack (uksb-lv52f92xel)",
-  "Outputs": Object {
-    "SlackBoltEndpointUrl89D2B06F": Object {
-      "Value": Object {
-        "Fn::GetAtt": Array [
+  "Outputs": {
+    "SlackBoltEndpointUrl89D2B06F": {
+      "Value": {
+        "Fn::GetAtt": [
           "SlackBoltApiFA4A2047",
           "ApiEndpoint",
         ],
       },
     },
-    "StorageBucketName37AA483C": Object {
-      "Value": Object {
+    "StorageBucketName37AA483C": {
+      "Value": {
         "Ref": "StorageImageBucket99BA9550",
       },
     },
-    "StorageTableNameB6E3E5D6": Object {
-      "Value": Object {
+    "StorageTableNameB6E3E5D6": {
+      "Value": {
         "Ref": "StorageHistory251A3AE8",
       },
     },
   },
-  "Parameters": Object {
-    "BootstrapVersion": Object {
+  "Parameters": {
+    "BootstrapVersion": {
       "Default": "/cdk-bootstrap/hnb659fds/version",
       "Description": "Version of the CDK Bootstrap resources in this environment, automatically retrieved from SSM Parameter Store. [cdk:skip]",
       "Type": "AWS::SSM::Parameter::Value<String>",
     },
-    "SsmParameterValueawsservicecanonicalubuntuserver2404stablecurrentamd64hvmebsgp3amiidC96584B6F00A464EAD1953AFF4B05118Parameter": Object {
+    "SsmParameterValueawsservicecanonicalubuntuserver2404stablecurrentamd64hvmebsgp3amiidC96584B6F00A464EAD1953AFF4B05118Parameter": {
       "Default": "/aws/service/canonical/ubuntu/server/24.04/stable/current/amd64/hvm/ebs-gp3/ami-id",
       "Type": "AWS::SSM::Parameter::Value<AWS::EC2::Image::Id>",
     },
   },
-  "Resources": Object {
-    "EC2GarbageCollectorHandler4E42AD35": Object {
-      "DependsOn": Array [
-        "EC2GarbageCollectorHandlerServiceRole3E1396FE",
+  "Resources": {
+    "AWS679f53fac002430cb0da5b7982bd22872D164C4C": {
+      "DependsOn": [
+        "AWS679f53fac002430cb0da5b7982bd2287ServiceRoleC1EA0FF2",
       ],
-      "Properties": Object {
-        "Architecture": "arm64",
-        "Code": Object {
+      "Properties": {
+        "Code": {
           "S3Bucket": "cdk-hnb659fds-assets-123456789012-us-east-1",
           "S3Key": "REDACTED",
         },
-        "Environment": Object {
-          "Variables": Object {
+        "Handler": "index.handler",
+        "Role": {
+          "Fn::GetAtt": [
+            "AWS679f53fac002430cb0da5b7982bd2287ServiceRoleC1EA0FF2",
+            "Arn",
+          ],
+        },
+        "Runtime": "nodejs20.x",
+        "Timeout": 120,
+      },
+      "Type": "AWS::Lambda::Function",
+    },
+    "AWS679f53fac002430cb0da5b7982bd2287ServiceRoleC1EA0FF2": {
+      "Properties": {
+        "AssumeRolePolicyDocument": {
+          "Statement": [
+            {
+              "Action": "sts:AssumeRole",
+              "Effect": "Allow",
+              "Principal": {
+                "Service": "lambda.amazonaws.com",
+              },
+            },
+          ],
+          "Version": "2012-10-17",
+        },
+        "ManagedPolicyArns": [
+          {
+            "Fn::Join": [
+              "",
+              [
+                "arn:",
+                {
+                  "Ref": "AWS::Partition",
+                },
+                ":iam::aws:policy/service-role/AWSLambdaBasicExecutionRole",
+              ],
+            ],
+          },
+        ],
+      },
+      "Type": "AWS::IAM::Role",
+    },
+    "AccessLogAutoDeleteObjectsCustomResource6A56D3C2": {
+      "DeletionPolicy": "Delete",
+      "DependsOn": [
+        "AccessLogPolicy4B3DB856",
+      ],
+      "Properties": {
+        "BucketName": {
+          "Ref": "AccessLogD598EBE9",
+        },
+        "ServiceToken": {
+          "Fn::GetAtt": [
+            "CustomS3AutoDeleteObjectsCustomResourceProviderHandler9D90184F",
+            "Arn",
+          ],
+        },
+      },
+      "Type": "Custom::S3AutoDeleteObjects",
+      "UpdateReplacePolicy": "Delete",
+    },
+    "AccessLogD598EBE9": {
+      "DeletionPolicy": "Delete",
+      "Properties": {
+        "PublicAccessBlockConfiguration": {
+          "BlockPublicAcls": true,
+          "BlockPublicPolicy": true,
+          "IgnorePublicAcls": true,
+          "RestrictPublicBuckets": true,
+        },
+        "Tags": [
+          {
+            "Key": "aws-cdk:auto-delete-objects",
+            "Value": "true",
+          },
+        ],
+      },
+      "Type": "AWS::S3::Bucket",
+      "UpdateReplacePolicy": "Delete",
+    },
+    "AccessLogPolicy4B3DB856": {
+      "Properties": {
+        "Bucket": {
+          "Ref": "AccessLogD598EBE9",
+        },
+        "PolicyDocument": {
+          "Statement": [
+            {
+              "Action": "s3:*",
+              "Condition": {
+                "Bool": {
+                  "aws:SecureTransport": "false",
+                },
+              },
+              "Effect": "Deny",
+              "Principal": {
+                "AWS": "*",
+              },
+              "Resource": [
+                {
+                  "Fn::GetAtt": [
+                    "AccessLogD598EBE9",
+                    "Arn",
+                  ],
+                },
+                {
+                  "Fn::Join": [
+                    "",
+                    [
+                      {
+                        "Fn::GetAtt": [
+                          "AccessLogD598EBE9",
+                          "Arn",
+                        ],
+                      },
+                      "/*",
+                    ],
+                  ],
+                },
+              ],
+            },
+            {
+              "Action": [
+                "s3:DeleteObject*",
+                "s3:GetBucket*",
+                "s3:List*",
+                "s3:PutBucketPolicy",
+              ],
+              "Effect": "Allow",
+              "Principal": {
+                "AWS": {
+                  "Fn::GetAtt": [
+                    "CustomS3AutoDeleteObjectsCustomResourceProviderRole3B1BD092",
+                    "Arn",
+                  ],
+                },
+              },
+              "Resource": [
+                {
+                  "Fn::GetAtt": [
+                    "AccessLogD598EBE9",
+                    "Arn",
+                  ],
+                },
+                {
+                  "Fn::Join": [
+                    "",
+                    [
+                      {
+                        "Fn::GetAtt": [
+                          "AccessLogD598EBE9",
+                          "Arn",
+                        ],
+                      },
+                      "/*",
+                    ],
+                  ],
+                },
+              ],
+            },
+            {
+              "Action": "s3:PutObject",
+              "Condition": {
+                "ArnLike": {
+                  "aws:SourceArn": {
+                    "Fn::GetAtt": [
+                      "StorageImageBucket99BA9550",
+                      "Arn",
+                    ],
+                  },
+                },
+                "StringEquals": {
+                  "aws:SourceAccount": "123456789012",
+                },
+              },
+              "Effect": "Allow",
+              "Principal": {
+                "Service": "logging.s3.amazonaws.com",
+              },
+              "Resource": {
+                "Fn::Join": [
+                  "",
+                  [
+                    {
+                      "Fn::GetAtt": [
+                        "AccessLogD598EBE9",
+                        "Arn",
+                      ],
+                    },
+                    "/s3AccessLog/ImageBucket/*",
+                  ],
+                ],
+              },
+            },
+            {
+              "Action": "s3:PutObject",
+              "Condition": {
+                "ArnLike": {
+                  "aws:SourceArn": {
+                    "Fn::GetAtt": [
+                      "WorkerSourceBucket539ACD15",
+                      "Arn",
+                    ],
+                  },
+                },
+                "StringEquals": {
+                  "aws:SourceAccount": "123456789012",
+                },
+              },
+              "Effect": "Allow",
+              "Principal": {
+                "Service": "logging.s3.amazonaws.com",
+              },
+              "Resource": {
+                "Fn::Join": [
+                  "",
+                  [
+                    {
+                      "Fn::GetAtt": [
+                        "AccessLogD598EBE9",
+                        "Arn",
+                      ],
+                    },
+                    "/s3AccessLog/SourceBucket/*",
+                  ],
+                ],
+              },
+            },
+          ],
+          "Version": "2012-10-17",
+        },
+      },
+      "Type": "AWS::S3::BucketPolicy",
+    },
+    "CustomCDKBucketDeployment8693BB64968944B69AAFB0CC9EB8756C81C01536": {
+      "DependsOn": [
+        "CustomCDKBucketDeployment8693BB64968944B69AAFB0CC9EB8756CServiceRoleDefaultPolicy88902FDF",
+        "CustomCDKBucketDeployment8693BB64968944B69AAFB0CC9EB8756CServiceRole89A01265",
+      ],
+      "Properties": {
+        "Code": {
+          "S3Bucket": "cdk-hnb659fds-assets-123456789012-us-east-1",
+          "S3Key": "REDACTED",
+        },
+        "Environment": {
+          "Variables": {
+            "AWS_CA_BUNDLE": "/etc/pki/ca-trust/extracted/pem/tls-ca-bundle.pem",
+          },
+        },
+        "Handler": "index.handler",
+        "Layers": [
+          {
+            "Ref": "WorkerSourceDeploymentAwsCliLayer8B16D5B0",
+          },
+        ],
+        "Role": {
+          "Fn::GetAtt": [
+            "CustomCDKBucketDeployment8693BB64968944B69AAFB0CC9EB8756CServiceRole89A01265",
+            "Arn",
+          ],
+        },
+        "Runtime": "python3.11",
+        "Timeout": 900,
+      },
+      "Type": "AWS::Lambda::Function",
+    },
+    "CustomCDKBucketDeployment8693BB64968944B69AAFB0CC9EB8756CServiceRole89A01265": {
+      "Properties": {
+        "AssumeRolePolicyDocument": {
+          "Statement": [
+            {
+              "Action": "sts:AssumeRole",
+              "Effect": "Allow",
+              "Principal": {
+                "Service": "lambda.amazonaws.com",
+              },
+            },
+          ],
+          "Version": "2012-10-17",
+        },
+        "ManagedPolicyArns": [
+          {
+            "Fn::Join": [
+              "",
+              [
+                "arn:",
+                {
+                  "Ref": "AWS::Partition",
+                },
+                ":iam::aws:policy/service-role/AWSLambdaBasicExecutionRole",
+              ],
+            ],
+          },
+        ],
+      },
+      "Type": "AWS::IAM::Role",
+    },
+    "CustomCDKBucketDeployment8693BB64968944B69AAFB0CC9EB8756CServiceRoleDefaultPolicy88902FDF": {
+      "Properties": {
+        "PolicyDocument": {
+          "Statement": [
+            {
+              "Action": [
+                "s3:GetBucket*",
+                "s3:GetObject*",
+                "s3:List*",
+              ],
+              "Effect": "Allow",
+              "Resource": [
+                "arn:aws:s3:::cdk-hnb659fds-assets-123456789012-us-east-1",
+                "arn:aws:s3:::cdk-hnb659fds-assets-123456789012-us-east-1/*",
+              ],
+            },
+            {
+              "Action": [
+                "s3:Abort*",
+                "s3:DeleteObject*",
+                "s3:GetBucket*",
+                "s3:GetObject*",
+                "s3:List*",
+                "s3:PutObject",
+                "s3:PutObjectLegalHold",
+                "s3:PutObjectRetention",
+                "s3:PutObjectTagging",
+                "s3:PutObjectVersionTagging",
+              ],
+              "Effect": "Allow",
+              "Resource": [
+                {
+                  "Fn::GetAtt": [
+                    "WorkerSourceBucket539ACD15",
+                    "Arn",
+                  ],
+                },
+                {
+                  "Fn::Join": [
+                    "",
+                    [
+                      {
+                        "Fn::GetAtt": [
+                          "WorkerSourceBucket539ACD15",
+                          "Arn",
+                        ],
+                      },
+                      "/*",
+                    ],
+                  ],
+                },
+              ],
+            },
+          ],
+          "Version": "2012-10-17",
+        },
+        "PolicyName": "CustomCDKBucketDeployment8693BB64968944B69AAFB0CC9EB8756CServiceRoleDefaultPolicy88902FDF",
+        "Roles": [
+          {
+            "Ref": "CustomCDKBucketDeployment8693BB64968944B69AAFB0CC9EB8756CServiceRole89A01265",
+          },
+        ],
+      },
+      "Type": "AWS::IAM::Policy",
+    },
+    "CustomS3AutoDeleteObjectsCustomResourceProviderHandler9D90184F": {
+      "DependsOn": [
+        "CustomS3AutoDeleteObjectsCustomResourceProviderRole3B1BD092",
+      ],
+      "Properties": {
+        "Code": {
+          "S3Bucket": "cdk-hnb659fds-assets-123456789012-us-east-1",
+          "S3Key": "REDACTED",
+        },
+        "Description": {
+          "Fn::Join": [
+            "",
+            [
+              "Lambda function for auto-deleting objects in ",
+              {
+                "Ref": "AccessLogD598EBE9",
+              },
+              " S3 bucket.",
+            ],
+          ],
+        },
+        "Handler": "index.handler",
+        "MemorySize": 128,
+        "Role": {
+          "Fn::GetAtt": [
+            "CustomS3AutoDeleteObjectsCustomResourceProviderRole3B1BD092",
+            "Arn",
+          ],
+        },
+        "Runtime": "nodejs20.x",
+        "Timeout": 900,
+      },
+      "Type": "AWS::Lambda::Function",
+    },
+    "CustomS3AutoDeleteObjectsCustomResourceProviderRole3B1BD092": {
+      "Properties": {
+        "AssumeRolePolicyDocument": {
+          "Statement": [
+            {
+              "Action": "sts:AssumeRole",
+              "Effect": "Allow",
+              "Principal": {
+                "Service": "lambda.amazonaws.com",
+              },
+            },
+          ],
+          "Version": "2012-10-17",
+        },
+        "ManagedPolicyArns": [
+          {
+            "Fn::Sub": "arn:\${AWS::Partition}:iam::aws:policy/service-role/AWSLambdaBasicExecutionRole",
+          },
+        ],
+      },
+      "Type": "AWS::IAM::Role",
+    },
+    "CustomVpcRestrictDefaultSGCustomResourceProviderHandlerDC833E5E": {
+      "DependsOn": [
+        "CustomVpcRestrictDefaultSGCustomResourceProviderRole26592FE0",
+      ],
+      "Properties": {
+        "Code": {
+          "S3Bucket": "cdk-hnb659fds-assets-123456789012-us-east-1",
+          "S3Key": "REDACTED",
+        },
+        "Description": "Lambda function for removing all inbound/outbound rules from the VPC default security group",
+        "Handler": "__entrypoint__.handler",
+        "MemorySize": 128,
+        "Role": {
+          "Fn::GetAtt": [
+            "CustomVpcRestrictDefaultSGCustomResourceProviderRole26592FE0",
+            "Arn",
+          ],
+        },
+        "Runtime": "nodejs20.x",
+        "Timeout": 900,
+      },
+      "Type": "AWS::Lambda::Function",
+    },
+    "CustomVpcRestrictDefaultSGCustomResourceProviderRole26592FE0": {
+      "Properties": {
+        "AssumeRolePolicyDocument": {
+          "Statement": [
+            {
+              "Action": "sts:AssumeRole",
+              "Effect": "Allow",
+              "Principal": {
+                "Service": "lambda.amazonaws.com",
+              },
+            },
+          ],
+          "Version": "2012-10-17",
+        },
+        "ManagedPolicyArns": [
+          {
+            "Fn::Sub": "arn:\${AWS::Partition}:iam::aws:policy/service-role/AWSLambdaBasicExecutionRole",
+          },
+        ],
+        "Policies": [
+          {
+            "PolicyDocument": {
+              "Statement": [
+                {
+                  "Action": [
+                    "ec2:AuthorizeSecurityGroupIngress",
+                    "ec2:AuthorizeSecurityGroupEgress",
+                    "ec2:RevokeSecurityGroupIngress",
+                    "ec2:RevokeSecurityGroupEgress",
+                  ],
+                  "Effect": "Allow",
+                  "Resource": [
+                    {
+                      "Fn::Join": [
+                        "",
+                        [
+                          "arn:aws:ec2:us-east-1:123456789012:security-group/",
+                          {
+                            "Fn::GetAtt": [
+                              "VpcV257066EE3",
+                              "DefaultSecurityGroup",
+                            ],
+                          },
+                        ],
+                      ],
+                    },
+                  ],
+                },
+              ],
+              "Version": "2012-10-17",
+            },
+            "PolicyName": "Inline",
+          },
+        ],
+      },
+      "Type": "AWS::IAM::Role",
+    },
+    "EC2GarbageCollectorHandler7804A5C4": {
+      "DependsOn": [
+        "EC2GarbageCollectorHandlerServiceRoleDefaultPolicyB666A478",
+        "EC2GarbageCollectorHandlerServiceRole038CBC88",
+      ],
+      "Properties": {
+        "Architectures": [
+          "arm64",
+        ],
+        "Code": {
+          "S3Bucket": "cdk-hnb659fds-assets-123456789012-us-east-1",
+          "S3Key": "REDACTED",
+        },
+        "Environment": {
+          "Variables": {
             "EXPIRATION_IN_DAYS": "1",
-            "IMAGE_RECIPE_NAME": Object {
-              "Fn::GetAtt": [
-                "WorkerImageBuilderImagePipelineV2ImageRecipe351515D4",
-                "Name",
-              ],
-            },
           },
         },
         "Handler": "index.handler",
-        "Role": Object {
-          "Fn::GetAtt": Array [
-            "EC2GarbageCollectorHandlerServiceRole3E1396FE",
+        "Role": {
+          "Fn::GetAtt": [
+            "EC2GarbageCollectorHandlerServiceRole038CBC88",
             "Arn",
           ],
         },
@@ -68,27 +573,27 @@
       },
       "Type": "AWS::Lambda::Function",
     },
-    "EC2GarbageCollectorHandlerServiceRole3E1396FE": Object {
-      "Properties": Object {
-        "AssumeRolePolicyDocument": Object {
-          "Statement": Array [
-            Object {
+    "EC2GarbageCollectorHandlerServiceRole038CBC88": {
+      "Properties": {
+        "AssumeRolePolicyDocument": {
+          "Statement": [
+            {
               "Action": "sts:AssumeRole",
               "Effect": "Allow",
-              "Principal": Object {
+              "Principal": {
                 "Service": "lambda.amazonaws.com",
               },
             },
           ],
           "Version": "2012-10-17",
         },
-        "ManagedPolicyArns": Array [
-          Object {
-            "Fn::Join": Array [
+        "ManagedPolicyArns": [
+          {
+            "Fn::Join": [
               "",
-              Array [
+              [
                 "arn:",
-                Object {
+                {
                   "Ref": "AWS::Partition",
                 },
                 ":iam::aws:policy/service-role/AWSLambdaBasicExecutionRole",
@@ -99,20 +604,14 @@
       },
       "Type": "AWS::IAM::Role",
     },
-    "EC2GarbageCollectorHandlerServiceRoleDefaultPolicy1FE51FB9": Object {
-      "Properties": Object {
-        "PolicyDocument": Object {
-          "Statement": Array [
-            Object {
-              "Action": Array [
-                "ec2:DeleteSnapshot",
-                "ec2:DeregisterImage",
-                "ec2:DescribeImages",
+    "EC2GarbageCollectorHandlerServiceRoleDefaultPolicyB666A478": {
+      "Properties": {
+        "PolicyDocument": {
+          "Statement": [
+            {
+              "Action": [
                 "ec2:DescribeInstances",
                 "ec2:TerminateInstances",
-                "imagebuilder:DeleteImage",
-                "imagebuilder:GetImage",
-                "ssm:GetParameter",
               ],
               "Effect": "Allow",
               "Resource": "*",
@@ -120,23 +619,43 @@
           ],
           "Version": "2012-10-17",
         },
-        "PolicyName": "EC2GarbageCollectorHandlerServiceRoleDefaultPolicy1FE51FB9",
-        "Roles": Array [
-          Object {
-            "Ref": "EC2GarbageCollectorHandlerServiceRole3E1396FE",
+        "PolicyName": "EC2GarbageCollectorHandlerServiceRoleDefaultPolicyB666A478",
+        "Roles": [
+          {
+            "Ref": "EC2GarbageCollectorHandlerServiceRole038CBC88",
           },
         ],
       },
       "Type": "AWS::IAM::Policy",
     },
-    "EC2GarbageCollectorScheduleF6CD97DD": Object {
-      "Properties": Object {
+    "EC2GarbageCollectorScheduleAllowEventRuleTestMainStackEC2GarbageCollectorHandler9F5B27AB4F33A51A": {
+      "Properties": {
+        "Action": "lambda:InvokeFunction",
+        "FunctionName": {
+          "Fn::GetAtt": [
+            "EC2GarbageCollectorHandler7804A5C4",
+            "Arn",
+          ],
+        },
+        "Principal": "events.amazonaws.com",
+        "SourceArn": {
+          "Fn::GetAtt": [
+            "EC2GarbageCollectorScheduleBA6395AF",
+            "Arn",
+          ],
+        },
+      },
+      "Type": "AWS::Lambda::Permission",
+    },
+    "EC2GarbageCollectorScheduleBA6395AF": {
+      "Properties": {
         "ScheduleExpression": "rate(2 hours)",
-        "Targets": Array [
-          Object {
-            "Arn": Object {
-              "Fn::GetAtt": Array [
-                "EC2GarbageCollectorHandler4E42AD35",
+        "State": "ENABLED",
+        "Targets": [
+          {
+            "Arn": {
+              "Fn::GetAtt": [
+                "EC2GarbageCollectorHandler7804A5C4",
                 "Arn",
               ],
             },
@@ -146,27 +665,155 @@
       },
       "Type": "AWS::Events::Rule",
     },
-    "EC2GarbageCollectorScheduleAllowEventRuleTestMainStackEC2GarbageCollectorHandler347502ED890054F4": Object {
-      "Properties": Object {
+    "ImageBuilderVersioning153e8b47ce274abca3b1ad890c5d81e4CE16D83A": {
+      "DependsOn": [
+        "ImageBuilderVersioning153e8b47ce274abca3b1ad890c5d81e4ServiceRole075D0F03",
+      ],
+      "Properties": {
+        "Code": {
+          "ZipFile": "const response = require('cfn-response');
+
+exports.handler = async function (event, context) {
+  try {
+    console.log(event);
+    if (event.RequestType == 'Delete') {
+      return await response.send(event, context, response.SUCCESS);
+    }
+    const initialVersion = event.ResourceProperties.initialVersion;
+    if (event.RequestType == 'Create') {
+      return await response.send(event, context, response.SUCCESS, { version: initialVersion }, initialVersion);
+    }
+    if (event.RequestType == 'Update') {
+      const currentVersion = event.PhysicalResourceId; // e.g. 1.0.0
+      // increment patch version
+      const [major, minor, patch] = currentVersion.split('.').map(Number);
+      const [oMajor, oMinor, oPatch] = initialVersion.split('.').map(Number);
+      let newVersion = [major, minor, patch + 1].join('.');
+      if (oMajor > major || (oMajor == major && oMinor > minor)) {
+        newVersion = initialVersion;
+      }
+      await response.send(event, context, response.SUCCESS, { version: newVersion }, newVersion);
+    }
+  } catch (e) {
+    console.log(e);
+    await response.send(event, context, response.FAILED);
+  }
+};
+",
+        },
+        "Handler": "index.handler",
+        "Role": {
+          "Fn::GetAtt": [
+            "ImageBuilderVersioning153e8b47ce274abca3b1ad890c5d81e4ServiceRole075D0F03",
+            "Arn",
+          ],
+        },
+        "Runtime": "nodejs22.x",
+        "Timeout": 5,
+      },
+      "Type": "AWS::Lambda::Function",
+    },
+    "ImageBuilderVersioning153e8b47ce274abca3b1ad890c5d81e4ServiceRole075D0F03": {
+      "Properties": {
+        "AssumeRolePolicyDocument": {
+          "Statement": [
+            {
+              "Action": "sts:AssumeRole",
+              "Effect": "Allow",
+              "Principal": {
+                "Service": "lambda.amazonaws.com",
+              },
+            },
+          ],
+          "Version": "2012-10-17",
+        },
+        "ManagedPolicyArns": [
+          {
+            "Fn::Join": [
+              "",
+              [
+                "arn:",
+                {
+                  "Ref": "AWS::Partition",
+                },
+                ":iam::aws:policy/service-role/AWSLambdaBasicExecutionRole",
+              ],
+            ],
+          },
+        ],
+      },
+      "Type": "AWS::IAM::Role",
+    },
+    "SlackBoltAccessLog187F540C": {
+      "DeletionPolicy": "Delete",
+      "Properties": {
+        "RetentionInDays": 731,
+      },
+      "Type": "AWS::Logs::LogGroup",
+      "UpdateReplacePolicy": "Delete",
+    },
+    "SlackBoltApiDefaultRoute0FF50963": {
+      "Properties": {
+        "ApiId": {
+          "Ref": "SlackBoltApiFA4A2047",
+        },
+        "AuthorizationType": "NONE",
+        "RouteKey": "$default",
+        "Target": {
+          "Fn::Join": [
+            "",
+            [
+              "integrations/",
+              {
+                "Ref": "SlackBoltApiDefaultRouteIntegrationF7E4BDCB",
+              },
+            ],
+          ],
+        },
+      },
+      "Type": "AWS::ApiGatewayV2::Route",
+    },
+    "SlackBoltApiDefaultRouteIntegrationF7E4BDCB": {
+      "Properties": {
+        "ApiId": {
+          "Ref": "SlackBoltApiFA4A2047",
+        },
+        "IntegrationType": "AWS_PROXY",
+        "IntegrationUri": {
+          "Fn::GetAtt": [
+            "SlackBoltHandler90CA9E6C",
+            "Arn",
+          ],
+        },
+        "PayloadFormatVersion": "2.0",
+      },
+      "Type": "AWS::ApiGatewayV2::Integration",
+    },
+    "SlackBoltApiDefaultRouteIntegrationPermission19F2BC3E": {
+      "Properties": {
         "Action": "lambda:InvokeFunction",
-        "FunctionName": Object {
-          "Fn::GetAtt": Array [
-            "EC2GarbageCollectorHandler4E42AD35",
+        "FunctionName": {
+          "Fn::GetAtt": [
+            "SlackBoltHandler90CA9E6C",
             "Arn",
           ],
         },
-        "Principal": "events.amazonaws.com",
-        "SourceArn": Object {
-          "Fn::GetAtt": Array [
-            "EC2GarbageCollectorScheduleF6CD97DD",
-            "Arn",
+        "Principal": "apigateway.amazonaws.com",
+        "SourceArn": {
+          "Fn::Join": [
+            "",
+            [
+              "arn:aws:execute-api:us-east-1:123456789012:",
+              {
+                "Ref": "SlackBoltApiFA4A2047",
+              },
+              "/*/*",
+            ],
           ],
         },
       },
       "Type": "AWS::Lambda::Permission",
     },
-<<<<<<< HEAD
-=======
     "SlackBoltApiDefaultStage295284AC": {
       "Properties": {
         "AccessLogSettings": {
@@ -3019,7 +3666,6 @@
         },
       ],
     },
->>>>>>> 35d03fee
   },
 }
-`+`;